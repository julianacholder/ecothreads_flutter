--- conflicted
+++ resolved
@@ -19,8 +19,7 @@
 version: 1.0.0+1
 
 environment:
-  sdk: ">=3.5.2 <4.0.0"
-
+  sdk: ^3.5.2
 
 # Dependencies specify other packages that your package needs in order to work.
 # To automatically upgrade your package dependencies to the latest versions
@@ -40,7 +39,6 @@
   # The following adds the Cupertino Icons font to your application.
   # Use with the CupertinoIcons class for iOS style icons.
   cupertino_icons: ^1.0.8
-  google_fonts: ^6.2.1
 
 dev_dependencies:
   flutter_test:
@@ -59,28 +57,8 @@
 # The following section is specific to Flutter packages.
 flutter:
   assets:
-<<<<<<< HEAD
-     - assets/images/loadinglogo.png
-     - assets/images/hanging.jpg  
-     - assets/images/Corry.png  
-     - assets/images/Miss.png 
-     - assets/images/Elsa.png 
-     - assets/images/Christian.png
-     - assets/images/Mabel.png
-     - assets/images/Mariam.png 
-     - assets/images/Juana.png  
+    - assets/images/
 
-=======
-    - assets/images/
-  
-  # If you haven't already added Google Fonts
-  fonts:
-    - family: Inter
-      fonts:
-        - asset: assets/fonts/Inter-Regular.ttf
-        - asset: assets/fonts/Inter-Bold.ttf
-          weight: 700
->>>>>>> fc4a8011
 
   # The following line ensures that the Material Icons font is
   # included with your application, so that you can use the icons in
