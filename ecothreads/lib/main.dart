--- conflicted
+++ resolved
@@ -22,7 +22,6 @@
     return MaterialApp(
       debugShowCheckedModeBanner: false,
       title: 'EcoThreads',
-<<<<<<< HEAD
       theme: ThemeData(
         primaryColor: AppColors.primary,
         textTheme: GoogleFonts.nunitoSansTextTheme(),
@@ -30,10 +29,6 @@
         primaryTextTheme: GoogleFonts.nunitoSansTextTheme(),
       ),
       home: const MainScreen(),
-=======
-      theme: ThemeData(primaryColor: AppColors.primary),
-      home: const OnboardingPage(), // Start with MainScreen
->>>>>>> 7a3fea24
       routes: {
         '/login': (context) => const LoginPage(),
         '/loading': (context) => const LoadingPage(),
