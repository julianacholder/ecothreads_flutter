--- conflicted
+++ resolved
@@ -1,5 +1,5 @@
 import 'package:flutter/material.dart';
-// import 'package:google_fonts/google_fonts.dart';
+import 'package:google_fonts/google_fonts.dart';
 
 class HomePage extends StatefulWidget {
   const HomePage({Key? key}) : super(key: key);
@@ -40,137 +40,18 @@
                     child: Column(
                       crossAxisAlignment: CrossAxisAlignment.start,
                       children: [
-<<<<<<< HEAD
-                        // Header with profile
-                        Row(
-                          mainAxisAlignment: MainAxisAlignment.spaceBetween,
-                          children: [
-                            Column(
-                              crossAxisAlignment: CrossAxisAlignment.start,
-                              children: [
-                                Row(
-                                  children: [
-                                    Text(
-                                      'Hello, Welcome ',
-                                      style: TextStyle(
-                                        fontSize: 16,
-                                        color: Colors.grey[600],
-                                      ),
-                                    ),
-                                    const Text('👋'),
-                                  ],
-                                ),
-                                const SizedBox(height: 4),
-                                Text(
-                                  'Crystal Holder',
-                                  style: TextStyle(
-                                    fontSize: 24,
-                                    fontWeight: FontWeight.bold,
-                                  ),
-                                ),
-                              ],
-                            ),
-                            // Profile picture - Add your circular image here
-                            const CircleAvatar(
-                              radius: 25,
-                              // backgroundImage: AssetImage('assets/images/profile.jpg'),
-                            ),
-                          ],
-                        ),
-                        const SizedBox(height: 20),
-
-                        // Search bar
-                        Row(
-                          children: [
-                            Expanded(
-                              child: Container(
-                                padding:
-                                    const EdgeInsets.symmetric(horizontal: 16),
-                                decoration: BoxDecoration(
-                                  color: Colors.grey[100],
-                                  borderRadius: BorderRadius.circular(12),
-                                ),
-                                child: TextField(
-                                  decoration: InputDecoration(
-                                    icon: Icon(Icons.search,
-                                        color: Colors.grey[400]),
-                                    hintText: 'Search clothes...',
-                                    border: InputBorder.none,
-                                    hintStyle:
-                                        TextStyle(color: Colors.grey[400]),
-                                  ),
-                                ),
-                              ),
-                            ),
-                            const SizedBox(width: 12),
-                            Container(
-                              padding: const EdgeInsets.all(12),
-                              decoration: BoxDecoration(
-                                color: Colors.black,
-                                borderRadius: BorderRadius.circular(12),
-                              ),
-                              child:
-                                  const Icon(Icons.tune, color: Colors.white),
-                            ),
-                          ],
-                        ),
-=======
                         _buildHeader(),
                         const SizedBox(height: 20),
                         _buildSearchBar(),
->>>>>>> fc4a8011
                         const SizedBox(height: 20),
                         _buildBanner(),
                         const SizedBox(height: 20),
-<<<<<<< HEAD
-
-                        // Categories
-                        SingleChildScrollView(
-                          scrollDirection: Axis.horizontal,
-                          child: Row(
-                            children: [
-                              _buildCategoryButton(
-                                  'All Items', Icons.grid_4x4, true),
-                              _buildCategoryButton(
-                                  'Dress', Icons.checkroom, false),
-                              _buildCategoryButton(
-                                  'T-Shirt', Icons.dry_cleaning, false),
-                              _buildCategoryButton('Jeans', Icons.style, false),
-                            ],
-                          ),
-                        ),
-                      ],
-                    ),
-                  ),
-                ),
-
-                // Grid of items
-                SliverPadding(
-                  padding: const EdgeInsets.all(16),
-                  sliver: SliverGrid(
-                    gridDelegate:
-                        const SliverGridDelegateWithFixedCrossAxisCount(
-                      crossAxisCount: 2,
-                      childAspectRatio: 0.75,
-                      crossAxisSpacing: 16,
-                      mainAxisSpacing: 16,
-                    ),
-                    delegate: SliverChildBuilderDelegate(
-                      (context, index) => _buildItemCard(itemsList[index]),
-                      childCount: itemsList.length,
-                    ),
-                  ),
-                ),
-
-                // Bottom spacing for navigation bar
-=======
                         _buildCategories(),
                       ],
                     ),
                   ),
                 ),
                 _buildItemsGrid(),
->>>>>>> fc4a8011
                 const SliverToBoxAdapter(
                   child: SizedBox(height: 80),
                 ),
@@ -214,7 +95,7 @@
         ),
         const CircleAvatar(
           radius: 25,
-          backgroundImage: AssetImage('assets/images/fashion_2.jpg'),
+          backgroundImage: AssetImage('assets/images/profile.png'),
         ),
       ],
     );
@@ -259,147 +140,114 @@
     );
   }
 
-<<<<<<< HEAD
-            // Bottom navigation
-            Positioned(
-              left: 16,
-              right: 16,
-              bottom: 16,
-              child: Container(
-                padding:
-                    const EdgeInsets.symmetric(horizontal: 24, vertical: 12),
-=======
   Widget _buildBanner() {
     return ClipRRect(
       borderRadius: BorderRadius.circular(16),
       child: Container(
         height: 120,
         width: double.infinity,
-        decoration: const BoxDecoration(
-          image: DecorationImage(
-            image: AssetImage('assets/images/friends.jpg'),
-            fit: BoxFit.cover,
-          ),
-        ),
-        child: Container(
-          decoration: BoxDecoration(
-            gradient: LinearGradient(
-              begin: Alignment.centerLeft,
-              end: Alignment.centerRight,
-              colors: [
-                Colors.black.withOpacity(0.4),
-                Colors.transparent,
-              ],
-            ),
-          ),
-          child: Row(
-            mainAxisAlignment: MainAxisAlignment.spaceBetween,
-            children: [
-              const Padding(
-                padding: EdgeInsets.all(16.0),
-                child: Text(
-                  'Invite\nYour\nFriends',
-                  style: TextStyle(
-                    fontWeight: FontWeight.bold,
-                    color: Colors.white,
-                    fontSize: 16,
-                  ),
-                ),
-              ),
-              Container(
-                margin: const EdgeInsets.all(16.0),
-                padding: const EdgeInsets.symmetric(
-                  horizontal: 12,
-                  vertical: 6,
-                ),
->>>>>>> fc4a8011
-                decoration: BoxDecoration(
-                  color: Colors.black,
-                  borderRadius: BorderRadius.circular(20),
-                ),
-                child: const Text(
-                  'Earn points',
-                  style: TextStyle(
-                    color: Colors.white,
-                    fontWeight: FontWeight.w500,
-                  ),
-                ),
-              ),
-            ],
-          ),
+        decoration: BoxDecoration(
+          color: Colors.grey[200],
+        ),
+        child: Row(
+          mainAxisAlignment: MainAxisAlignment.spaceBetween,
+          children: [
+            const Padding(
+              padding: EdgeInsets.all(16.0),
+              child: Text(
+                'Invite\nYour\nFriends',
+                style: TextStyle(
+                  fontWeight: FontWeight.bold,
+                ),
+              ),
+            ),
+            Container(
+              margin: const EdgeInsets.all(16.0),
+              padding: const EdgeInsets.symmetric(
+                horizontal: 12,
+                vertical: 6,
+              ),
+              decoration: BoxDecoration(
+                color: Colors.black,
+                borderRadius: BorderRadius.circular(20),
+              ),
+              child: const Text(
+                'Earn points',
+                style: TextStyle(
+                  color: Colors.white,
+                  fontWeight: FontWeight.w500,
+                ),
+              ),
+            ),
+          ],
         ),
       ),
     );
   }
 
   Widget _buildCategories() {
-    final categories = [
-      {'name': 'All Items', 'icon': Icons.grid_4x4},
-      {'name': 'Dress', 'icon': Icons.checkroom},
-      {'name': 'T-Shirt', 'icon': Icons.dry_cleaning},
-      {'name': 'Jeans', 'icon': Icons.style},
-    ];
-
     return SingleChildScrollView(
       scrollDirection: Axis.horizontal,
       child: Row(
-        children: categories.map((category) {
-          final isSelected = _selectedCategory == category['name'];
-          return GestureDetector(
-            onTap: () {
-              setState(() {
-                _selectedCategory = category['name'] as String;
-              });
-            },
-            child: _buildCategoryButton(
-              category['name'] as String,
-              category['icon'] as IconData,
-              isSelected,
-            ),
-          );
-        }).toList(),
+        children: [
+          _buildCategoryButton(
+              'All Items', Icons.grid_4x4, _selectedCategory == 'All Items'),
+          _buildCategoryButton(
+              'Dress', Icons.checkroom, _selectedCategory == 'Dress'),
+          _buildCategoryButton(
+              'T-Shirt', Icons.dry_cleaning, _selectedCategory == 'T-Shirt'),
+          _buildCategoryButton(
+              'Jeans', Icons.style, _selectedCategory == 'Jeans'),
+        ],
       ),
     );
   }
 
   Widget _buildCategoryButton(String text, IconData icon, bool isSelected) {
-    return Container(
-      margin: const EdgeInsets.only(right: 12),
-      padding: const EdgeInsets.symmetric(horizontal: 16, vertical: 8),
-      decoration: BoxDecoration(
-        color: isSelected ? Colors.black : Colors.white,
-        borderRadius: BorderRadius.circular(24),
-        border:
-            Border.all(color: isSelected ? Colors.black : Colors.grey[300]!),
-      ),
-      child: Row(
-        children: [
-          Icon(
-            icon,
-            size: 16,
-            color: isSelected ? Colors.white : Colors.black,
-          ),
-          const SizedBox(width: 8),
-          Text(
-            text,
-            style: TextStyle(
+    return GestureDetector(
+      onTap: () {
+        setState(() {
+          _selectedCategory = text;
+        });
+      },
+      child: Container(
+        margin: const EdgeInsets.only(right: 12),
+        padding: const EdgeInsets.symmetric(horizontal: 16, vertical: 8),
+        decoration: BoxDecoration(
+          color: isSelected ? Colors.black : Colors.white,
+          borderRadius: BorderRadius.circular(24),
+          border:
+              Border.all(color: isSelected ? Colors.black : Colors.grey[300]!),
+        ),
+        child: Row(
+          children: [
+            Icon(
+              icon,
+              size: 16,
               color: isSelected ? Colors.white : Colors.black,
-              fontWeight: FontWeight.w500,
-            ),
-          ),
-        ],
+            ),
+            const SizedBox(width: 8),
+            Text(
+              text,
+              style: TextStyle(
+                color: isSelected ? Colors.white : Colors.black,
+                fontWeight: FontWeight.w500,
+              ),
+            ),
+          ],
+        ),
       ),
     );
   }
 
   Widget _buildItemsGrid() {
     return SliverPadding(
-      padding: const EdgeInsets.symmetric(horizontal: 12, vertical: 16),
+      padding: const EdgeInsets.symmetric(horizontal: 16, vertical: 16),
       sliver: SliverGrid(
         gridDelegate: const SliverGridDelegateWithFixedCrossAxisCount(
-          crossAxisCount: 3,
-          childAspectRatio: 0.68,
-          crossAxisSpacing: 8,
+          crossAxisCount: 2,
+          childAspectRatio: 0.75,
+          crossAxisSpacing: 16,
           mainAxisSpacing: 16,
         ),
         delegate: SliverChildBuilderDelegate(
@@ -538,7 +386,7 @@
     'category': 'Dress',
   },
   {
-    'name': 'Ping Shoes',
+    'name': 'Pink Shoes',
     'points': 100,
     'image': 'assets/images/pink.jpg',
     'category': 'Dress',
