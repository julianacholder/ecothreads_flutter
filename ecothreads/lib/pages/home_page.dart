import 'package:flutter/material.dart';
// import 'package:google_fonts/google_fonts.dart';

class HomePage extends StatelessWidget {
  const HomePage({Key? key}) : super(key: key);

  @override
  Widget build(BuildContext context) {
<<<<<<< HEAD
    return const Scaffold(
      body: Padding(
        padding: EdgeInsets.symmetric(horizontal: 20),
        child: Column(
          children: [Text('Donate Clothes')],
        ),
      ),
=======
    return Scaffold(
      body: SafeArea(
        child: Stack(
          children: [
            CustomScrollView(
              slivers: [
                SliverToBoxAdapter(
                  child: Padding(
                    padding: const EdgeInsets.all(16.0),
                    child: Column(
                      crossAxisAlignment: CrossAxisAlignment.start,
                      children: [
                        // Header with profile
                        Row(
                          mainAxisAlignment: MainAxisAlignment.spaceBetween,
                          children: [
                            Column(
                              crossAxisAlignment: CrossAxisAlignment.start,
                              children: [
                                Row(
                                  children: [
                                    Text(
                                      'Hello, Welcome ',
                                      style: TextStyle(
                                        fontSize: 16,
                                        color: Colors.grey[600],
                                      ),
                                    ),
                                    const Text('👋'),
                                  ],
                                ),
                                const SizedBox(height: 4),
                                Text(
                                  'Crystal Holder',
                                  style: GoogleFonts.inter(
                                    fontSize: 24,
                                    fontWeight: FontWeight.bold,
                                  ),
                                ),
                              ],
                            ),
                            // Profile picture - Add your circular image here
                            const CircleAvatar(
                              radius: 25,
                              // backgroundImage: AssetImage('assets/images/profile.jpg'),
                            ),
                          ],
                        ),
                        const SizedBox(height: 20),

                        // Search bar
                        Row(
                          children: [
                            Expanded(
                              child: Container(
                                padding:
                                    const EdgeInsets.symmetric(horizontal: 16),
                                decoration: BoxDecoration(
                                  color: Colors.grey[100],
                                  borderRadius: BorderRadius.circular(12),
                                ),
                                child: TextField(
                                  decoration: InputDecoration(
                                    icon: Icon(Icons.search,
                                        color: Colors.grey[400]),
                                    hintText: 'Search clothes...',
                                    border: InputBorder.none,
                                    hintStyle:
                                        TextStyle(color: Colors.grey[400]),
                                  ),
                                ),
                              ),
                            ),
                            const SizedBox(width: 12),
                            Container(
                              padding: const EdgeInsets.all(12),
                              decoration: BoxDecoration(
                                color: Colors.black,
                                borderRadius: BorderRadius.circular(12),
                              ),
                              child:
                                  const Icon(Icons.tune, color: Colors.white),
                            ),
                          ],
                        ),
                        const SizedBox(height: 20),

                        // Banner - Add your banner image here
                        ClipRRect(
                          borderRadius: BorderRadius.circular(16),
                          child: Container(
                            height: 120,
                            width: double.infinity,
                            decoration: BoxDecoration(
                              // image: DecorationImage(
                              //   image: AssetImage('assets/images/banner.jpg'),
                              //   fit: BoxFit.cover,
                              // ),
                              color: Colors.grey[200],
                            ),
                            child: Row(
                              mainAxisAlignment: MainAxisAlignment.spaceBetween,
                              children: [
                                const Padding(
                                  padding: EdgeInsets.all(16.0),
                                  child: Text(
                                    'Invite\nYour\nFriends',
                                    style: TextStyle(
                                      fontWeight: FontWeight.bold,
                                    ),
                                  ),
                                ),
                                Container(
                                  margin: const EdgeInsets.all(16.0),
                                  padding: const EdgeInsets.symmetric(
                                    horizontal: 12,
                                    vertical: 6,
                                  ),
                                  decoration: BoxDecoration(
                                    color: Colors.black,
                                    borderRadius: BorderRadius.circular(20),
                                  ),
                                  child: const Text(
                                    'Earn points',
                                    style: TextStyle(
                                      color: Colors.white,
                                      fontWeight: FontWeight.w500,
                                    ),
                                  ),
                                ),
                              ],
                            ),
                          ),
                        ),
                        const SizedBox(height: 20),

                        // Categories
                        SingleChildScrollView(
                          scrollDirection: Axis.horizontal,
                          child: Row(
                            children: [
                              _buildCategoryButton(
                                  'All Items', Icons.grid_4x4, true),
                              _buildCategoryButton(
                                  'Dress', Icons.checkroom, false),
                              _buildCategoryButton(
                                  'T-Shirt', Icons.dry_cleaning, false),
                              _buildCategoryButton('Jeans', Icons.style, false),
                            ],
                          ),
                        ),
                      ],
                    ),
                  ),
                ),

                // Grid of items
                SliverPadding(
                  padding: const EdgeInsets.all(16),
                  sliver: SliverGrid(
                    gridDelegate:
                        const SliverGridDelegateWithFixedCrossAxisCount(
                      crossAxisCount: 2,
                      childAspectRatio: 0.75,
                      crossAxisSpacing: 16,
                      mainAxisSpacing: 16,
                    ),
                    delegate: SliverChildBuilderDelegate(
                      (context, index) => _buildItemCard(itemsList[index]),
                      childCount: itemsList.length,
                    ),
                  ),
                ),

                // Bottom spacing for navigation bar
                const SliverToBoxAdapter(
                  child: SizedBox(height: 80),
                ),
              ],
            ),

            // Bottom navigation
            Positioned(
              left: 16,
              right: 16,
              bottom: 16,
              child: Container(
                padding:
                    const EdgeInsets.symmetric(horizontal: 24, vertical: 12),
                decoration: BoxDecoration(
                  color: Colors.black,
                  borderRadius: BorderRadius.circular(32),
                ),
                child: Row(
                  mainAxisAlignment: MainAxisAlignment.spaceBetween,
                  children: [
                    _buildNavItem(Icons.home, true),
                    _buildNavItem(Icons.shopping_bag_outlined, false),
                    _buildNavItem(Icons.add_circle_outline, false),
                    _buildNavItem(Icons.chat_bubble_outline, false),
                    _buildNavItem(Icons.person_outline, false),
                  ],
                ),
              ),
            ),
          ],
        ),
      ),
    );
  }

  Widget _buildCategoryButton(String text, IconData icon, bool isSelected) {
    return Container(
      margin: const EdgeInsets.only(right: 12),
      padding: const EdgeInsets.symmetric(horizontal: 16, vertical: 8),
      decoration: BoxDecoration(
        color: isSelected ? Colors.black : Colors.white,
        borderRadius: BorderRadius.circular(24),
        border:
            Border.all(color: isSelected ? Colors.black : Colors.grey[300]!),
      ),
      child: Row(
        children: [
          Icon(
            icon,
            size: 16,
            color: isSelected ? Colors.white : Colors.black,
          ),
          const SizedBox(width: 8),
          Text(
            text,
            style: TextStyle(
              color: isSelected ? Colors.white : Colors.black,
              fontWeight: FontWeight.w500,
            ),
          ),
        ],
      ),
    );
  }

  Widget _buildNavItem(IconData icon, bool isSelected) {
    return Icon(
      icon,
      color: isSelected ? Colors.white : Colors.white.withOpacity(0.5),
>>>>>>> c676532a
    );
  }

  Widget _buildItemCard(Map<String, dynamic> item) {
    return Column(
      crossAxisAlignment: CrossAxisAlignment.start,
      children: [
        // Item image container - Add your product images here
        Expanded(
          child: Container(
            decoration: BoxDecoration(
              color: Colors.grey[200],
              borderRadius: BorderRadius.circular(16),
              // image: DecorationImage(
              //   image: AssetImage(item['image']),
              //   fit: BoxFit.cover,
              // ),
            ),
          ),
        ),
        const SizedBox(height: 8),
        Text(
          item['name'],
          style: const TextStyle(
            fontSize: 16,
            fontWeight: FontWeight.w500,
          ),
        ),
        Row(
          children: [
            Text(
              'New',
              style: TextStyle(color: Colors.grey[600], fontSize: 14),
            ),
            const SizedBox(width: 8),
            const Icon(Icons.star, color: Colors.amber, size: 16),
            const Text(
              ' 5.0',
              style: TextStyle(fontSize: 14, fontWeight: FontWeight.w500),
            ),
          ],
        ),
        Text(
          '${item['points']}pts',
          style: const TextStyle(
            fontSize: 16,
            fontWeight: FontWeight.bold,
          ),
        ),
      ],
    );
  }
}

final List<Map<String, dynamic>> itemsList = [
  {
    'name': 'Jeans Skirt',
    'points': 100,
    // 'image': 'assets/images/jeans_skirt.jpg',
  },
  {
    'name': 'Jeans Skirt',
    'points': 100,
    // 'image': 'assets/images/jeans_skirt_2.jpg',
  },
  {
    'name': 'Black Top',
    'points': 100,
    // 'image': 'assets/images/black_top.jpg',
  },
  {
    'name': 'Red sweater',
    'points': 100,
    // 'image': 'assets/images/red_sweater.jpg',
  },
  {
    'name': 'Grey nike shoes',
    'points': 100,
    // 'image': 'assets/images/grey_shoes.jpg',
  },
  {
    'name': 'Red flowery skirt',
    'points': 100,
    // 'image': 'assets/images/red_skirt.jpg',
  },
];<|MERGE_RESOLUTION|>--- conflicted
+++ resolved
@@ -6,15 +6,6 @@
 
   @override
   Widget build(BuildContext context) {
-<<<<<<< HEAD
-    return const Scaffold(
-      body: Padding(
-        padding: EdgeInsets.symmetric(horizontal: 20),
-        child: Column(
-          children: [Text('Donate Clothes')],
-        ),
-      ),
-=======
     return Scaffold(
       body: SafeArea(
         child: Stack(
@@ -260,7 +251,6 @@
     return Icon(
       icon,
       color: isSelected ? Colors.white : Colors.white.withOpacity(0.5),
->>>>>>> c676532a
     );
   }
 
